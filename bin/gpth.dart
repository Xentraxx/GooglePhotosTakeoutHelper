--- conflicted
+++ resolved
@@ -697,15 +697,11 @@
 
   // After all processing steps, before program exit we encode the emojis in album paths again.
   final outputDirs = output.listSync().whereType<Directory>();
-<<<<<<< HEAD
   final FillingBar barEmojiEncode = FillingBar(
     total: outputDirs.length,
     desc: '[Step 8/8] Looking for folders with emojis and renaming them back.',
     width: barWidth,
   );
-=======
-  print('[Step 8/8] Encoding hex to emojis in album names again...');
->>>>>>> c930a743
   for (final dir in outputDirs) {
     final String decodedPath = decodeAndRestoreAlbumEmoji(dir.path);
     if (decodedPath != dir.path) {
