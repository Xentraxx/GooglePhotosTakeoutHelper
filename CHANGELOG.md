<<<<<<< HEAD
## 4.0.5-xentraxx

### Fork/Alternate version

#### Bug fixes

- Fixed multiple serious race conditions
- Fixed serious problem where (1) was appended more than once
- Fixed serious bug where reverse-shortcut album mode was not creating albums
- Fixed serious bug where on windows .lnk was appended to a shortcut more than once
- Fixed bug where mimeType needs to be identified by file header for various RAW formats which are based on TIFF (Thank you @IreunN)

#### General improvements

- Added more than 200 unit and functional tests with documentation
- Documented every function comprehensively
- Improved general documentation in code
- Improved README to be more comprehensive
- Added CONTRIBUTING.md

## 4.0.4-xentraxx

### Fork/Alternate version

#### Bug fixes

- Changed Github actions from Ubuntu 24.04 to 22.04 for legacy Synology NAS support

## 4.0.3-xentraxx

### Fork/Alternate version

#### Bug fixes

- Relying on the emoji-regex package to find all emojis
- Added tests to find more emojis
- Fixed github build actions
- Fixed emoji logic to handle inivible characters (by @ireun (Thank you!))
- Made output nicer and fixed wrong mimeType lookup where exiftool would fail (by @ireun (Thank you!))
- Using ubuntu-22.04 instead of ubuntu-latest to build for legacy compatibility with old Synology NAS (thanks to @jaimetur)

## 4.0.2-xentraxx

### Fork/Alternate version

#### Bug fixes

- Removed some dysfunctional progress bars
- resolved typo in release notes

## 4.0.1-xentraxx

### Fork/Alternate version 

#### Bug fixes

- Fixed [PhotoMigrator](https://github.com/jaimetur/PhotoMigrator) integration by finding exiftool in more locations.
- Fixed some typos
- Fixed emoji to hex encoding and decoding and added support for BMP emojis in addition to surrowgate.
- Fixed some tests

## 4.0.0-wacheee (by Xentraxx)

### Fork/Alternate version 

=======
## 4.0.1-wacheee-Xentraxx-beta

### Fork/Alternate version 
>>>>>>> 42ebfc20
### This change is a big overhaul of the project, so only the major improvements or potential breaking changes are mentioned
### This version was developed mainly by @Xentraxx (https://github.com/Xentraxx/)

#### Tl;dr

- Added support for reading EXIF data from JXL (JPEG XL), ARW, RAW, DNG, CRW, CR3, NRW, NEF and RAF files internally.
- Adeded support for reading and writing coordinates and DateTime from and to exif for almost all file formats.
- Added a "--write-exif" flag which will write missing EXIF information (coordinates and DateTime) from json to EXIF for jpg and jpeg files
- Added support to get DateTime from .MOV, .MP4 and probably many other video formats through exiftool. You need to download it yourself (e.g. from here: https://exiftool.org/), rename it to exiftool.exe and make sure the folder you keep it in is in your $PATH variable or in the same folder as gpth.
- Added verbose mode (--verbose or -v)
- File size is not limited anymore by default but can be limited using the --limit-filesize flag for systems with low RAM (like a NAS).
- Fixed [PhotoMigrator](https://github.com/jaimetur/PhotoMigrator) integration by finding exiftool in more locations.
- Fixed some typos
- Fixed emoji to hex encoding and decoding and added support for BMP emojis in addition to surrowgate.
- Fixed some tests 


#### General improvements

- upgraded dependencies and fixed breaking changes
- updated dart to a minimum version of 3.8.0 of the dart SDK
- included image, intl and coordinate_converter packages
- applied a list of coding best practices through lint rules to code
- added/edited a bunch of comments and changed unnecessary print() to log() for debugging and a better user experience
- Divided code in steps through comments and included steps in output for readability, debuggability and to make it easier to follow the code
- checked TODOs in README.md
- Added TODOs to look into in code through //TODO comments
- moved json_extractor file into date_extractor folder
- added unit tests for new write-exif functionality
- made CLI --help output more readable through line breaks
- renamed some variables/functions to better reflect their purpose
- moved step 8 (update creation time) before final output
- added output how often DateTime and Coordinates have been written in EXIF at the final output
- changed that test data will be created in test subfolder instead of project root directory
- Added consistent log levels to log output to quickly differenciate between informational and error logs
- Added logging of elapsed time for each step.
- Exposed the maxFileSize flag as an argument (--limit-filesize) to set if necessary, It's now deactivated by default to support larger files like videos.
- Added DateTime extraction method statistics to the final output - shows how many files had their dates extracted through which method
- Added elapsed time logging for each processing step
- Improved Github actions

#### Bug fixes

- fixed existing unit tests which would fail on windows
- Fixed Github Actions

#### Added functionality

- Support for writing coordinates and DateTime to EXIF
  - Added new CLI option "--write-exif".
  - When enabled, the script will check if the associated json of any given file contains coordinates and if the file does not yet have them in its EXIF data, the script will add them.
  - When enabled, the script will check if a DateTime has been extracted from any of the given extraction methods and if the file has no EXIF DateTime set, it will add the DateTime to the EXIF data 'DateTime', 'DateTimeOriginal'and 'DateTimeDigitized'.
  - Added verbose mode (--verbose or -v) with log levels info, warning and error.

- Moved from the stale "exif" package to "exif_reader" for dart local exif reading, the image library for local jpeg exif writing and the external exiftool for all other EXIF reading and writing (images and videos)
  - The move to exif_reader adds support for extracting DateTime from JXL (JPEG XL), ARW, RAW, DNG, CRW, CR3, NRW, NEF and RAF files, and video formats like MOV, MP4, etc.
  - Exiftool needs to be in $PATH variable or in the same folder as the running binary. If not, that's okay. Then we fall back to exif_reader. But if you have ExifTool locally, Google Photos Takeout Helper now supports reading CreatedDateTime EXIF data for almost all media formats.

- Added new interactive prompts:
  - Option to write EXIF data to files (--write-exif)
  - Option to limit file size for systems with low RAM (--limit-filesize)

#### Limitations
- As mentioned on the PR https://github.com/Wacheee/GooglePhotosTakeoutHelper/pull/13#issuecomment-2910289503 this version can be slower than 3.6.x-wacheee in Windows because is using PowerShell to create shortcuts (FFI is causing heap exception)

##
<details>
<summary>Previous fixes and improvements</summary>
  
#####  *Previous fixes and improvement (from 3.4.3-wacheee to 4.0.0-wacheee)*
- *added macOS executables supporting both ARM64 and Intel architectures https://github.com/TheLastGimbus/GooglePhotosTakeoutHelper/issues/310 https://github.com/TheLastGimbus/GooglePhotosTakeoutHelper/issues/396#issuecomment-2787459117*
- *fixed an exception when using GPTH with command-line arguments https://github.com/Wacheee/GooglePhotosTakeoutHelper/issues/5 https://github.com/Wacheee/GooglePhotosTakeoutHelper/issues/8*
- *the "fix JSON metadata files" option can now be configured using command-line arguments https://github.com/Wacheee/GooglePhotosTakeoutHelper/issues/7 https://github.com/Wacheee/GooglePhotosTakeoutHelper/issues/9*
- *if `shortcut` option is selected, shortcut creation will be 10 times faster on Windows platforms (new creation method that avoids using PowerShell). For more details: [TheLastGimbus#390](https://github.com/TheLastGimbus/GooglePhotosTakeoutHelper/pull/390)*
- *fixed issues with folder names containing emojis  💖🤖🚀on Windows #389*
- *added an interactive option to update the creation times of files in the output folder to match their last modified times at the end of the program (only on Windows) #371*
- *if a media is not in a year folder it establishes one from an album to move it to ALL_PHOTOS correctly. This will move the original media file directly from the album (or one of those albums) to ALL_PHOTOS and create a shortcut in the output album folder (if shortcut option is selected) #261*
- *added support for moving or copying files with the following extensions to the output folder: .MP, .MV, .DNG, and .CR2 #381 #324 #180 #271*
- *added an interactive option to convert Pixel Motion Photo files (.MP or .MV) to .mp4*
- *added an option to remove the "supplemental-metadata" suffix from JSON to prevent issues with metadata #353 #355*
- *fixed shortcut issue on Windows platforms #248*
- *added more options for date-based folders [year, month, day] #238 (based in this commit [`More granular date folders #299`](https://github.com/TheLastGimbus/GooglePhotosTakeoutHelper/pull/299/commits/d06fe73101845acd650bc025d2977b96bbd1bf1d))*
- *added reverse-shortcut option, now you can mantain original photo in album folders and create a shortcut in year albums*
  
##### *Limitations:*
- *if album mode is set to duplicate-copy, it will move the album photos to the album folder (as usual), but ALL_PHOTOS will not contain them if the media is not in a year album.*
- *it does not fix issues related to reading JSON files (if necessary) for Motion Photo files; however, if the dates are included in the file name (as with Pixel Motion Photos), the correct dates will be established.*
- *No interactive unzipping*

## 3.6.2-wacheee

### Fork/Alternate version 
#### macOS executables

- added macOS executables supporting both ARM64 and Intel architectures https://github.com/TheLastGimbus/GooglePhotosTakeoutHelper/issues/310 https://github.com/TheLastGimbus/GooglePhotosTakeoutHelper/issues/396#issuecomment-2787459117
  
##### *Previous fixes and improvement (from 3.4.3-wacheee to 3.6.1-wacheee)*
- *fixed an exception when using GPTH with command-line arguments https://github.com/Wacheee/GooglePhotosTakeoutHelper/issues/5 https://github.com/Wacheee/GooglePhotosTakeoutHelper/issues/8*
- *the "fix JSON metadata files" option can now be configured using command-line arguments https://github.com/Wacheee/GooglePhotosTakeoutHelper/issues/7 https://github.com/Wacheee/GooglePhotosTakeoutHelper/issues/9*
- *if `shortcut` option is selected, shortcut creation will be 10 times faster on Windows platforms (new creation method that avoids using PowerShell). For more details: [TheLastGimbus#390](https://github.com/TheLastGimbus/GooglePhotosTakeoutHelper/pull/390)*
- *fixed issues with folder names containing emojis  💖🤖🚀on Windows #389*
- *added an interactive option to update the creation times of files in the output folder to match their last modified times at the end of the program (only on Windows) #371*
- *if a media is not in a year folder it establishes one from an album to move it to ALL_PHOTOS correctly. This will move the original media file directly from the album (or one of those albums) to ALL_PHOTOS and create a shortcut in the output album folder (if shortcut option is selected) #261*
- *added support for moving or copying files with the following extensions to the output folder: .MP, .MV, .DNG, and .CR2 #381 #324 #180 #271*
- *added an interactive option to convert Pixel Motion Photo files (.MP or .MV) to .mp4*
- *added an option to remove the "supplemental-metadata" suffix from JSON to prevent issues with metadata #353 #355*
- *fixed shortcut issue on Windows platforms #248*
- *added more options for date-based folders [year, month, day] #238 (based in this commit [`More granular date folders #299`](https://github.com/TheLastGimbus/GooglePhotosTakeoutHelper/pull/299/commits/d06fe73101845acd650bc025d2977b96bbd1bf1d))*
- *added reverse-shortcut option, now you can mantain original photo in album folders and create a shortcut in year albums*
  
##### *Limitations (previous fixes):*
- *if album mode is set to duplicate-copy, it will move the album photos to the album folder (as usual), but ALL_PHOTOS will not contain them if the media is not in a year album.*
- *it does not fix issues related to reading JSON files (if necessary) for Motion Photo files; however, if the dates are included in the file name (as with Pixel Motion Photos), the correct dates will be established.*

## 3.6.1-wacheee

### Fork/Alternate version 
#### Fixes for Command-Line Arguments

- fixed an exception when using GPTH with command-line arguments https://github.com/Wacheee/GooglePhotosTakeoutHelper/issues/5 https://github.com/Wacheee/GooglePhotosTakeoutHelper/issues/8
- the "fix JSON metadata files" option can now be configured using command-line arguments https://github.com/Wacheee/GooglePhotosTakeoutHelper/issues/7 https://github.com/Wacheee/GooglePhotosTakeoutHelper/issues/9
  
##### *Previous fixes and improvement (from 3.4.3-wacheee to 3.6.0-wacheee)*
- *if `shortcut` option is selected, shortcut creation will be 10 times faster on Windows platforms (new creation method that avoids using PowerShell). For more details: [TheLastGimbus#390](https://github.com/TheLastGimbus/GooglePhotosTakeoutHelper/pull/390)*
- *fixed issues with folder names containing emojis  💖🤖🚀on Windows #389*
- *added an interactive option to update the creation times of files in the output folder to match their last modified times at the end of the program (only on Windows) #371*
- *if a media is not in a year folder it establishes one from an album to move it to ALL_PHOTOS correctly. This will move the original media file directly from the album (or one of those albums) to ALL_PHOTOS and create a shortcut in the output album folder (if shortcut option is selected) #261*
- *added support for moving or copying files with the following extensions to the output folder: .MP, .MV, .DNG, and .CR2 #381 #324 #180 #271*
- *added an interactive option to convert Pixel Motion Photo files (.MP or .MV) to .mp4*
- *added an option to remove the "supplemental-metadata" suffix from JSON to prevent issues with metadata #353 #355*
- *fixed shortcut issue on Windows platforms #248*
- *added more options for date-based folders [year, month, day] #238 (based in this commit [`More granular date folders #299`](https://github.com/TheLastGimbus/GooglePhotosTakeoutHelper/pull/299/commits/d06fe73101845acd650bc025d2977b96bbd1bf1d))*
- *added reverse-shortcut option, now you can mantain original photo in album folders and create a shortcut in year albums*
  
##### *Limitations (previous fixes):*
- *if album mode is set to duplicate-copy, it will move the album photos to the album folder (as usual), but ALL_PHOTOS will not contain them if the media is not in a year album.*
- *it does not fix issues related to reading JSON files (if necessary) for Motion Photo files; however, if the dates are included in the file name (as with Pixel Motion Photos), the correct dates will be established.*

### Fork/Alternate version 
#### Windows: 10x faster shortcut creation and other fixes

- if `shortcut` option is selected, shortcut creation will be 10 times faster on Windows platforms (new creation method that avoids using PowerShell). For more details: [TheLastGimbus#390](https://github.com/TheLastGimbus/GooglePhotosTakeoutHelper/pull/390)
- fixed issues with folder names containing emojis  💖🤖🚀on Windows #389
  
##### *Previous fixes and improvement (from 3.4.3-wacheee to 3.5.2-wacheee)*
- *added an interactive option to update the creation times of files in the output folder to match their last modified times at the end of the program (only on Windows) #371*
- *if a media is not in a year folder it establishes one from an album to move it to ALL_PHOTOS correctly. This will move the original media file directly from the album (or one of those albums) to ALL_PHOTOS and create a shortcut in the output album folder (if shortcut option is selected) #261*
- *added support for moving or copying files with the following extensions to the output folder: .MP, .MV, .DNG, and .CR2 #381 #324 #180 #271*
- *added an interactive option to convert Pixel Motion Photo files (.MP or .MV) to .mp4*
- *added an option to remove the "supplemental-metadata" suffix from JSON to prevent issues with metadata #353 #355*
- *fixed shortcut issue on Windows platforms #248*
- *added more options for date-based folders [year, month, day] #238 (based in this commit [`More granular date folders #299`](https://github.com/TheLastGimbus/GooglePhotosTakeoutHelper/pull/299/commits/d06fe73101845acd650bc025d2977b96bbd1bf1d))*
- *added reverse-shortcut option, now you can mantain original photo in album folders and create a shortcut in year albums*
  
##### *Limitations (previous fixes):*
- *if album mode is set to duplicate-copy, it will move the album photos to the album folder (as usual), but ALL_PHOTOS will not contain them if the media is not in a year album.*
- *it does not fix issues related to reading JSON files (if necessary) for Motion Photo files; however, if the dates are included in the file name (as with Pixel Motion Photos), the correct dates will be established.*

## 3.5.2-wacheee

### Fork/Alternate version 
#### New option to update creation time at the end of program - Windows only

- added an interactive option to update the creation times of files in the output folder to match their last modified times at the end of the program #371

Limitations:
- only works for Windows right now
  
##### *Previous fixes and improvement (from 3.4.3-wacheee to 3.5.1-wacheee)*
- *if a media is not in a year folder it establishes one from an album to move it to ALL_PHOTOS correctly. This will move the original media file directly from the album (or one of those albums) to ALL_PHOTOS and create a shortcut in the output album folder (if shortcut option is selected) #261*
- *added support for moving or copying files with the following extensions to the output folder: .MP, .MV, .DNG, and .CR2 #381 #324 #180 #271*
- *added an interactive option to convert Pixel Motion Photo files (.MP or .MV) to .mp4*
- *added an option to remove the "supplemental-metadata" suffix from JSON to prevent issues with metadata #353 #355*
- *fixed shortcut issue on Windows platforms #248*
- *added more options for date-based folders [year, month, day] #238 (based in this commit [`More granular date folders #299`](https://github.com/TheLastGimbus/GooglePhotosTakeoutHelper/pull/299/commits/d06fe73101845acd650bc025d2977b96bbd1bf1d))*
- *added reverse-shortcut option, now you can mantain original photo in album folders and create a shortcut in year albums*
  
##### *Limitations (previous fixes):*
- *if album mode is set to duplicate-copy, it will move the album photos to the album folder (as usual), but ALL_PHOTOS will not contain them if the media is not in a year album.*
- *it does not fix issues related to reading JSON files (if necessary) for Motion Photo files; however, if the dates are included in the file name (as with Pixel Motion Photos), the correct dates will be established.*

## 3.5.1-wacheee

### Fork/Alternate version 
#### Always move to ALL_PHOTOS even if it is not present in year album

- if a media is not in a year folder it establishes one from an album to move it to ALL_PHOTOS correctly. This will move the original media file directly from the album (or one of those albums) to ALL_PHOTOS and create a shortcut in the output album folder (if shortcut option is selected) #261

Limitations:
- if album mode is set to duplicate-copy, it will move the album photos to the album folder (as usual), but ALL_PHOTOS will not contain them if the media is not in a year album.
  
##### *Previous fixes (3.4.3-wacheee - 3.5.0-wacheee)*
- *added support for moving or copying files with the following extensions to the output folder: .MP, .MV, .DNG, and .CR2 #381 #324 #180 #271*
- *added an interactive option to convert Pixel Motion Photo files (.MP or .MV) to .mp4*
- *added an option to remove the "supplemental-metadata" suffix from JSON to prevent issues with metadata #353 #355*
- *fixed shortcut issue on Windows platforms #248*
- *added more options for date-based folders [year, month, day] #238 (based in this commit [`More granular date folders #299`](https://github.com/TheLastGimbus/GooglePhotosTakeoutHelper/pull/299/commits/d06fe73101845acd650bc025d2977b96bbd1bf1d))*
- *added reverse-shortcut option, now you can mantain original photo in album folders and create a shortcut in year albums*
  
##### *Limitations (previous fixes):*
- *it does not fix issues related to reading JSON files (if necessary) for Motion Photo files; however, if the dates are included in the file name (as with Pixel Motion Photos), the correct dates will be established.*

## 3.5.0-wacheee

### Fork/Alternate version 
#### Convert Pixel Motion Photo files Option - More extensions supported 

- added support for moving or copying files with the following extensions to the output folder: .MP, .MV, .DNG, and .CR2 #381 #324 #180 #271
- added an interactive option to convert Pixel Motion Photo files (.MP or .MV) to .mp4

Limitations:
- it does not fix issues related to reading JSON files (if necessary) for Motion Photo files; however, if the dates are included in the file name (as with Pixel Motion Photos), the correct dates will be established.

## 3.4.3-wacheee

### Fork/Alternate version from original 
#### Bug fixes

- added an option to remove the "supplemental-metadata" suffix from JSON to prevent issues with metadata #353 #355
- fixed shortcut issue on Windows platforms #248
- added more options for date-based folders [year, month, day] #238 (based in this commit [`More granular date folders #299`](https://github.com/TheLastGimbus/GooglePhotosTakeoutHelper/pull/299/commits/d06fe73101845acd650bc025d2977b96bbd1bf1d))
- added reverse-shortcut option, now you can mantain original photo in album folders and create a shortcut in year albums

## 3.4.3

### Just a few patches ❤️‍🩹

- put stuff in `date-unknown` also when not div-to-dates - #245
- fix extras detection on mac - #243
- add note to not worry about album finding ;)
- nice message when trying to run interactive on headless

## 3.4.2

### Bug fixes again 🐛

- (maybe?) fix weird windoza trailing spaces in folder names (literally wtf??) - #212
  
  Not sure about this one so hope there will be no day-1 patch 😇🙏

- update to Dart 3 🔥
- recognize `.mts` files as videos, unlike Apache 😒 - #223
- change shortcuts/symlinks to relative so it doesn't break on folder move 🤦 - #232
- don't fail on set-file-modification errors - turns out there are lot of these - #229

### Happy takeouts 👽

## 3.4.1

- Lot of serious bug fixes
  - Interactive unzipping was disabled because it sometimes lost *a lot of* photos ;_;
    
    Sorry if anyone lost anything - now I made some visual instruction on how to unzip
  - Gracefully handle powershell fail - it fails with non-ascii names :(
- Great improvement on json matching - now, my 5k Takeout has 100% matches!

## 3.4.0

### Albums 🎉

It finally happened everyone! It wasn't easy, but I think I nailed it and everything should perfectly 👌

You get **_🔥FOUR🔥_** different options on how you want your albums 😱 - detailed descriptions about them is at: https://github.com/TheLastGimbus/GooglePhotosTakeoutHelper/discussions/187#discussion-4980576

(This also automatically nicely covers Trash/Archive, so previous solution that originally closed the https://github.com/TheLastGimbus/GooglePhotosTakeoutHelper/issues/138 was replaced)

### Happy Take-outing 🥳 

## 3.3.5

- Address #178 issues in logs - instructions on what to do

  Sorry but this is all i can do for now :( we may get actual fix if https://github.com/brendan-duncan/archive/pull/244 ever moves further

## 3.3.4

- New name-guess patterns from @matt-boris <3
- Support 19**-s and 18**-s while name guessing
  > First camera was invented in 1839. I don't underestimate you guys anymore :eyes:
- Fix path errors on windoza while unzipping #172
- Fix #175 bad guessing json files with `...(1)` stuff

## 3.3.3

- Fix memory crashes :D
- nicer names for split-to-dates thanks to @denouche #168 <3

## 3.3.2

- Bump SDK and dependencies

## 3.3.1

### Fix bugs introduced in `v3.3.0` 🤓

- #147 Support `.tgz` files too
- #145 **DON'T** use ram memory equal to zip file thanks to `asyncWrite: true` flag 🙃
- #143 don't crash when encoding is other than `utf8` 🍰
- #136 #144 - On windzoa, set time to 1970 if it's before that - would love to *actually* fix this, but Dart doesn't let me :/

## 3.3.0

- Fix #143 - issues when encoding is not utf8 - sadly, others are still not supported, just skipped
- Ask for divide-to-folders in interactive
- Close #138 - support Archive/Trash folders!

  Implementation of this is a bit complicated, so may break, but should work 99% times
- Fix #134 - nicely tell user what to do when no "year folders" instead of exceptions
- Fix #92 - Much better json finding!
  
  It now should find all of those `...-edited(1).jpg.json` - this also makes it faster because it rarely falls back to reading exif, which is slower
- More small fixes and refactors

### Enjoy even faster and more stable `gpth` everyone 🥳🥳🥳

## 3.2.0

- Brand new ✨interactive mode✨ - just double click 🤘
  - `gpth` now uses 💅discontinued💅 [`file_picker_desktop`](https://pub.dev/packages/file_picker_desktop) to launch pickers for user to select output folder and input...
  - ...zips 🤐! because it also decompresses the takeouts for you! (People had ton of trouble of how to join them etc - no worries anymore!)
- Donation link

## 3.1.1

- Code sign windoza exe with self-made cert

## 3.1.0

- Added `--divide-to-dates` 🎉

## 3.0.0

- Dart!
- Speed
- Consistency - it is well known what script does, what does it copy and what not
- Stable album detection (tho still don't know what to do with it)
- [Testing!](https://youtu.be/UGSgpvjHp9o?t=292)
- Better json matching
- `--guess-from-name` is now a default
- `--skip-extras-harder` is missing for now
- `--divide-to-dates` is missing for now
- End-to-end tests are gone, but they're not as required since we have a lod of Units instead 👍<|MERGE_RESOLUTION|>--- conflicted
+++ resolved
@@ -1,5 +1,4 @@
-<<<<<<< HEAD
-## 4.0.5-xentraxx
+## 4.0.5-wacheee-xentraxx-beta
 
 ### Fork/Alternate version
 
@@ -19,7 +18,7 @@
 - Improved README to be more comprehensive
 - Added CONTRIBUTING.md
 
-## 4.0.4-xentraxx
+## 4.0.4-wacheee-xentraxx-beta
 
 ### Fork/Alternate version
 
@@ -27,7 +26,7 @@
 
 - Changed Github actions from Ubuntu 24.04 to 22.04 for legacy Synology NAS support
 
-## 4.0.3-xentraxx
+## 4.0.3-wacheee-xentraxx-beta
 
 ### Fork/Alternate version
 
@@ -40,7 +39,7 @@
 - Made output nicer and fixed wrong mimeType lookup where exiftool would fail (by @ireun (Thank you!))
 - Using ubuntu-22.04 instead of ubuntu-latest to build for legacy compatibility with old Synology NAS (thanks to @jaimetur)
 
-## 4.0.2-xentraxx
+## 4.0.2-wacheee-xentraxx-beta
 
 ### Fork/Alternate version
 
@@ -49,26 +48,9 @@
 - Removed some dysfunctional progress bars
 - resolved typo in release notes
 
-## 4.0.1-xentraxx
-
-### Fork/Alternate version 
-
-#### Bug fixes
-
-- Fixed [PhotoMigrator](https://github.com/jaimetur/PhotoMigrator) integration by finding exiftool in more locations.
-- Fixed some typos
-- Fixed emoji to hex encoding and decoding and added support for BMP emojis in addition to surrowgate.
-- Fixed some tests
-
-## 4.0.0-wacheee (by Xentraxx)
-
-### Fork/Alternate version 
-
-=======
-## 4.0.1-wacheee-Xentraxx-beta
-
-### Fork/Alternate version 
->>>>>>> 42ebfc20
+## 4.0.1-wacheee-xentraxx-beta
+
+### Fork/Alternate version 
 ### This change is a big overhaul of the project, so only the major improvements or potential breaking changes are mentioned
 ### This version was developed mainly by @Xentraxx (https://github.com/Xentraxx/)
 
