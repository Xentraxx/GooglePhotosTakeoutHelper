// Step 4 (wrapper) - ExtractDatesStep
import 'package:gpth/gpth_lib_exports.dart';

/// Step 4: Extract dates from media files
///
/// This critical step determines the correct date and time for each media file using
/// multiple extraction methods in order of reliability. Accurate date extraction is
/// essential for proper chronological organization of photos and videos.
///
/// ## Extraction Methods (Priority Order)
///
/// ### 1. JSON Metadata (Highest Priority)
/// - **Source**: Google Photos metadata files (.json)
/// - **Accuracy**: Highest - preserves original Google Photos timestamps
/// - **Content**: Contains exact photo/video creation time from Google's servers
/// - **Format**: Unix timestamp with timezone information
/// - **Reliability**: Most trustworthy as it comes directly from Google Photos
///
/// ### 2. EXIF Data (High Priority)
/// - **Source**: Embedded metadata within image/video files
/// - **Accuracy**: High - original camera/device timestamps
/// - **Content**: Camera-recorded date/time, GPS coordinates, device settings
/// - **Format**: Various EXIF date formats (DateTime, DateTimeOriginal, etc.)
/// - **Reliability**: Very reliable but can be modified by editing software
///
/// ### 3. Filename Patterns (Medium Priority)
/// - **Source**: Date patterns extracted from filenames
/// - **Accuracy**: Medium - depends on consistent naming conventions
/// - **Content**: Dates embedded in filename patterns (IMG_20230615_143022.jpg)
/// - **Format**: Various patterns (YYYYMMDD, YYYY-MM-DD, etc.)
/// - **Reliability**: Moderate - useful when metadata is missing
/// - **Configuration**: Can be enabled/disabled via `guessFromName` setting
///
/// ### 4. Aggressive JSON Matching (Low Priority)
/// - **Source**: JSON files with similar names or in same directory
/// - **Accuracy**: Lower - heuristic matching when direct association fails
/// - **Content**: Best-guess timestamps from related JSON files
/// - **Format**: Inferred from nearby files with similar naming patterns
/// - **Reliability**: Last resort when other methods fail
///
/// ### 5. Folder Year Extraction (Lowest Priority)
/// - **Source**: Year patterns in parent folder names
/// - **Accuracy**: Lowest - assigns January 1st of detected year
/// - **Content**: Year extracted from folder patterns like "Photos from YYYY"
/// - **Format**: Folder names containing 4-digit years (2000-current year)
/// - **Reliability**: Basic fallback when no other date sources exist
/// - **Use Case**: Google Photos exports with year-based folder organization
///
/// ## Processing Logic
///
/// ### Extraction Priority System
/// For each media file, the step:
/// 1. **Attempts each extractor in priority order** until a valid date is found
/// 2. **Records the extraction method used** for statistics and debugging
/// 3. **Assigns accuracy scores** based on the extraction method reliability
/// 4. **Handles timezone conversions** when timezone data is available
/// 5. **Validates extracted dates** to ensure they're reasonable
///
/// ### Date Accuracy Tracking
/// Each extracted date is assigned an accuracy level:
/// - **Level 1**: JSON metadata (most accurate)
/// - **Level 2**: EXIF data (very accurate)
/// - **Level 3**: Filename patterns (moderately accurate)
/// - **Level 4**: Aggressive JSON matching (low accuracy)
/// - **Level 5**: Folder year extraction (lowest accuracy)
/// - **Level 99**: No date found (will use fallback strategies)
///
/// ### Statistics Collection
/// The step tracks detailed statistics:
/// - **Extraction method distribution**: How many files used each method
/// - **Success/failure rates**: Percentage of files with successful date extraction
/// - **Accuracy distribution**: Breakdown of accuracy levels achieved
/// - **Processing performance**: Time taken and files processed per second
///
/// ## Configuration Options
///
/// ### Date Extractor Selection
/// - **JSON Extractor**: Always enabled (highest priority)
/// - **EXIF Extractor**: Always enabled (high reliability)
/// - **Filename Extractor**: Controlled by `guessFromName` configuration
/// - **Aggressive Extractor**: Always enabled as fallback
/// - **Folder Year Extractor**: Always enabled as final fallback
///
/// ### Processing Behavior
/// - **Verbose Mode**: Provides detailed progress reporting and statistics
/// - **Progress Reporting**: Updates every 100 files for large collections
/// - **Error Handling**: Continues processing when individual files fail
/// - **Performance Optimization**: Efficient processing for large photo libraries
///
/// ## Error Handling and Edge Cases
///
/// ### Invalid Date Detection
/// - **Future dates**: Dates more than 1 year in the future are flagged
/// - **Prehistoric dates**: Dates before 1900 are considered suspicious
/// - **Timezone issues**: Handles various timezone formats and conversions
/// - **Corrupted metadata**: Gracefully handles malformed JSON or EXIF data
///
/// ### Fallback Strategies
/// - **No date found**: Files without extractable dates are marked for manual review
/// - **Conflicting dates**: Priority system resolves conflicts automatically
/// - **Partial metadata**: Extracts what's available even with incomplete data
/// - **File access issues**: Skips inaccessible files without stopping processing
///
/// ### Performance Considerations
/// - **Batch processing**: Efficiently handles thousands of files
/// - **Memory management**: Processes files incrementally to avoid memory issues
/// - **I/O optimization**: Minimizes file system access through smart caching
/// - **Progress tracking**: Provides user feedback for long-running operations
///
/// ## Integration with Other Steps
///
/// ### Prerequisites
/// - **Media Discovery**: Requires populated MediaCollection from Step 2
/// - **File Accessibility**: Files must be readable and not corrupted
///
/// ### Outputs Used By Later Steps
/// - **Chronological Organization**: Date information enables year/month folder creation
/// - **EXIF Data Source**: Extracted dates provide input for EXIF writing step
/// - **Duplicate Resolution**: Date accuracy helps choose best duplicate to keep
/// - **Album Processing**: Temporal information aids in album organization
///
/// ### Data Flow
/// - **Input**: MediaCollection with discovered files
/// - **Processing**: Date extraction and accuracy assignment
/// - **Output**: MediaCollection with date metadata and extraction statistics
/// - **Side Effects**: Updates each Media object with date and accuracy information
class ExtractDatesStep extends ProcessingStep with LoggerMixin {
  const ExtractDatesStep() : super('Extract Dates');

  @override
  Future<StepResult> execute(final ProcessingContext context) async {
    const int stepId = 4;
    // -------- Resume check: if step 4 is already completed, load and return stored result --------
    try {
      final progress = await StepProgressLoader.readProgressJson(context);
      if (progress != null && StepProgressLoader.isStepCompleted(progress, stepId, context: context)) {
        final dur = StepProgressLoader.readDurationForStep(progress, stepId);
        final data = StepProgressLoader.readResultDataForStep(progress, stepId);
        final msg = StepProgressLoader.readMessageForStep(progress, stepId);
        StepProgressLoader.updateMediaEntityCollection(context, progress['media_entity_collection_object'], progressJson: progress);
        logPrint('[Step $stepId/8] Auto-Resume enabled: step already completed previously, loading results from progress.json');
        return StepResult.success(stepName: name, duration: dur, data: data, message: msg.isEmpty ? 'Resume: loaded Step $stepId results from progress.json' : msg);
      }
    } catch (_) {
      // If resume fails, continue with normal execution
    }

    final stopWatch = Stopwatch()..start();

    try {
      final service = const ExtractDateService()
        ..logger = LoggingService.fromConfig(context.config);
      final ExtractDateSummary summary = await service.extractDates(context);
      stopWatch.stop();

      final stepResult = StepResult.success(
        stepName: name,
        duration: stopWatch.elapsed,
        data: summary.toMap(),
        message: summary.message,
      );

      // Persist progress.json only on success (do NOT save on failure)
      await StepProgressSaver.saveProgress(context: context, stepId: stepId, duration: stopWatch.elapsed, stepResult: stepResult);


      return stepResult;
    } catch (e) {
      stopWatch.stop();
      return StepResult.failure(
        stepName: name,
        duration: stopWatch.elapsed,
        error: e is Exception ? e : Exception(e.toString()),
        message: 'Failed to extract dates: $e',
      );
    }
  }

  @override
<<<<<<< HEAD
  bool shouldSkip(final ProcessingContext context) => context.mediaCollection.isEmpty;
=======
  bool shouldSkip(final ProcessingContext context) =>
      context.mediaCollection.isEmpty;
>>>>>>> b191a52f
}<|MERGE_RESOLUTION|>--- conflicted
+++ resolved
@@ -177,10 +177,5 @@
   }
 
   @override
-<<<<<<< HEAD
   bool shouldSkip(final ProcessingContext context) => context.mediaCollection.isEmpty;
-=======
-  bool shouldSkip(final ProcessingContext context) =>
-      context.mediaCollection.isEmpty;
->>>>>>> b191a52f
 }