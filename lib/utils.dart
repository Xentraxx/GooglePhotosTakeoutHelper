--- conflicted
+++ resolved
@@ -14,11 +14,7 @@
 import 'media.dart';
 
 // remember to bump this
-<<<<<<< HEAD
 const String version = '4.0.5-wacheee-Xentraxx-beta';
-=======
-const String version = '4.0.6';
->>>>>>> 85ac4ca6
 
 // Processing constants
 const int defaultBarWidth = 40;
