/// This file contains code for interacting with user when launched without
/// arguments => probably with double-click
///
/// Such "interactive mode" was created because people are too dumb to use cmd
/// And I'm too lazy to create GUI <- this line is by Copilot and is true
///
/// Rules for this file functions do...:
/// - ...use sleep() to make thing live and give time to read text
/// - ...decide for themselves how much sleep() they want and where
/// - ...start and end without any extra \n, but can have \n inside
///    - extra \n are added in main file
/// - ...detect when something is wrong (f.e. disk space) and quit whole program
/// - ...are as single-job as it's appropriate - main file calls them one by one
import 'dart:async';
import 'dart:io';

// @Deprecated('Interactive unzipping is suspended for now!')
// import 'package:archive/archive_io.dart';
import 'package:file_picker_desktop/file_picker_desktop.dart';
import 'package:gpth/utils.dart';
import 'package:path/path.dart' as p;

const albumOptions = {
  'shortcut': '[Recommended] Album folders with shortcuts/symlinks to '
      'original photos. Recommended as it will take the least space, but '
      'may not be portable when moving across systems/computes/phones etc',
  'duplicate-copy': 'Album folders with photos copied into them. '
      'This will work across all systems, but may take wayyy more space!!',
  'json': "Put ALL photos (including Archive and Trash) in one folder and "
      "make a .json file with info about albums. "
      "Use if you're a programmer, or just want to get everything, "
      "ignoring lack of year-folders etc.",
  'nothing': 'Just ignore them and put year-photos into one folder. '
      'WARNING: This ignores Archive/Trash !!!',
  'reverse-shortcut': 'Album folders with ORIGINAL photos. "ALL_PHOTOS" folder '
      'with shortcuts/symlinks to albums. If a photo is not in an album, '
      'the original is saved. CAUTION: If a photo is in multiple albums, it will '
      'be duplicated in the other albums, and the shortcuts/symlinks in '
      '"ALL_PHOTOS" will point only to one album.',
};

/// Whether we are, indeed, running interactive (or not)
var indeed = false;

/// Shorthand for Future.delayed
Future<void> sleep(num seconds) =>
    Future.delayed(Duration(milliseconds: (seconds * 1000).toInt()));

void pressEnterToContinue() {
  print('[press enter to continue]');
  stdin.readLineSync();
}

// this can't return null on error because it would be same for blank
// (pure enter) and "fdsfsdafs" - and we want to detect enters
Future<String> askForInt() async => stdin
    .readLineSync()!
    .replaceAll('[', '')
    .replaceAll(']', '')
    .toLowerCase()
    .trim();

Future<void> greet() async {
  print('GooglePhotosTakeoutHelper v$version');
  await sleep(1);
  print('Hi there! This tool will help you to get all of your photos from '
      'Google Takeout to one nice tidy folder\n');
  await sleep(3);
  print('(If any part confuses you, read the guide on:\n'
      'https://github.com/TheLastGimbus/GooglePhotosTakeoutHelper )');
  await sleep(3);
}

/// does not quit explicitly - do it yourself
Future<void> nothingFoundMessage() async {
  print('...oh :(');
  print('...');
  print("I couldn't find any D: reasons for this may be:");
  if (indeed) {
    print(
      "  - you've already ran gpth and it moved all photos to output -\n"
      "    delete the input folder and re-extract the zip",
    );
  }
  print(
    "  - your Takeout doesn't have any \"year folders\" -\n"
    "    visit https://github.com/TheLastGimbus/GooglePhotosTakeoutHelper\n"
    "    again and request new, correct Takeout",
  );
  print('After fixing this, go ahead and try again :)');
}

Future<Directory> getInputDir() async {
  print('Select the directory where you unzipped all your takeout zips');
  print('(Make sure they are merged => there is only one "Takeout" folder!)');
  await sleep(1);
  pressEnterToContinue();
  final dir = await getDirectoryPath(dialogTitle: 'Select unzipped folder:');
  await sleep(1);
  if (dir == null) {
    error('Duh, something went wrong with selecting - try again!');
    return getOutput();
  }
  print('Cool!');
  sleep(1);
  return Directory(dir);
}

/// Asks user for zip files with ui dialogs
@Deprecated('Interactive unzipping is suspended for now!')
Future<List<File>> getZips() async {
  print('First, select all .zips from Google Takeout '
      '(use Ctrl to select multiple)');
  await sleep(2);
  pressEnterToContinue();
  final files = await pickFiles(
    dialogTitle: 'Select all Takeout zips:',
    type: FileType.custom,
    allowedExtensions: ['zip', 'tgz'],
    allowMultiple: true,
  );
  await sleep(1);
  if (files == null) {
    error('Duh, something went wrong with selecting - try again!');
    quit(69);
  }
  if (files.count == 0) {
    error('No files selected - try again :/');
    quit(6969);
  }
  if (files.count == 1) {
    print("You selected only one zip - if that's only one you have, it's cool, "
        "but if you have multiple, Ctrl-C to exit gpth, and select them "
        "*all* again (with Ctrl)");
    await sleep(5);
    pressEnterToContinue();
  }
  if (!files.files.every((e) =>
      File(e.path!).statSync().type == FileSystemEntityType.file &&
      RegExp(r'\.(zip|tgz)$').hasMatch(e.path!))) {
    print('Files: [${files.files.map((e) => p.basename(e.path!)).join(', ')}]');
    error('Not all files you selected are zips :/ please do this again');
    quit(6969);
  }
  // potentially shows user they selected too little ?
  print('Cool! Selected ${files.count} zips => '
      '${filesize(
    files.files
        .map((e) => File(e.path!).statSync().size)
        .reduce((a, b) => a + b),
  )}');
  await sleep(1);
  return files.files.map((e) => File(e.path!)).toList();
}

/// Asks user for output folder with ui dialogs
Future<Directory> getOutput() async {
  print('Now, select output folder - all photos will be moved there\n'
      '(note: GPTH will *move* your photos - no extra space will be taken ;)');
  await sleep(1);
  pressEnterToContinue();
  final dir = await getDirectoryPath(dialogTitle: 'Select output folder:');
  await sleep(1);
  if (dir == null) {
    error('Duh, something went wrong with selecting - try again!');
    return getOutput();
  }
  print('Cool!');
  sleep(1);
  return Directory(dir);
}

Future<num> askDivideDates() async {
  print('Do you want your photos in one big chronological folder, '
      'or divided to folders by year/month?');
  print('[1] (default) - one big folder');
  print('[2] - year folders');
  print('[3] - year/month folders');
  print('[3] - year/month/day folders');
  print('(Type a number or press enter for default):');
  final answer = await askForInt();
  switch (answer) {
    case '1':
    case '':
      print('Selected one big folder');
      return 0;
    case '2':
      print('Will divide by year');
      return 1;
    case '3':
      print('Will divide by year and month');
      return 2;
    case '4':
      print('Will divide by year, month, and day');
      return 3;
    default:
      error('Invalid answer - try again');
      return askDivideDates();
  }
}

Future<num> askModifyJson() async {
  print(
      'Check if your .json files of your photos contains "supplemental-metadata" '
      'between the original extension and .json. If this suffix is present, '
      'the script will not detect the corresponding JSON file');
  print('For example: myImageName.jpg.supplemental-metadata.json');
  print(
      '[1] (Erase suffix) - [Recommended] Yes, the photos have the suffix "supplemental-metadata"');
  print('[2] (Dont Erease suffix) - No');
  print('(Type a number or press enter for default):');
  final answer = await askForInt();
  switch (answer) {
    case '1':
    case '':
      print('Will erease the suffix "supplemental-metadata"');
      return 0;
    case '2':
      print('Will not erease the suffix');
      return 1;
    default:
      error('Invalid answer - try again');
      return askModifyJson();
  }
}

Future<String> askAlbums() async {
  print('What should be done with albums?');
  var i = 0;
  for (final entry in albumOptions.entries) {
    print('[${i++}] ${entry.key}: ${entry.value}');
  }
  final answer = int.tryParse(await askForInt());
  if (answer == null || answer < 0 || answer >= albumOptions.length) {
    error('Invalid answer - try again');
    return askAlbums();
  }
  final choice = albumOptions.keys.elementAt(answer);
  print('Okay, doing: $choice');
  return choice;
}

// this is used in cli mode as well
Future<bool> askForCleanOutput() async {
  print('Output folder IS NOT EMPTY! What to do? Type either:');
  print('[1] - delete *all* files inside output folder and continue');
  print('[2] - continue as usual - put output files alongside existing');
  print('[3] - exit program to examine situation yourself');
  final answer = stdin
      .readLineSync()!
      .replaceAll('[', '')
      .replaceAll(']', '')
      .toLowerCase()
      .trim();
  switch (answer) {
    case '1':
      print('Okay, deleting all files inside output folder...');
      return true;
    case '2':
      print('Okay, continuing as usual...');
      return false;
    case '3':
      print('Okay, exiting...');
      quit(0);
    default:
      error('Invalid answer - try again');
      return askForCleanOutput();
  }
}

<<<<<<< HEAD
Future<bool> askTransformPixelMP() async {
  print('Pixel Motion Pictures are saved with the .MP or .MV '
      'extensions. Do you want to change them to .mp4 '
      'for better compatibility?');
  print('[1] (default) - no, keep original extension');
  print('[2] - yes, change extension to .mp4');
  print('(Type 1 or 2 or press enter for default):');
=======
Future<bool> askChangeCreationTime() async {
  print('This program fixes file "modified times". '
      'Due to language limitations, creation times remain unchanged. '
      'Would you like to run a separate script at the end to sync '
      'creation times with modified times?'
      '\nNote: ONLY ON WINDOWS');
  print('[1] (Default) - No, don\'t update creation time');
  print('[2] - Yes, update creation time to match modified time');
  print('(Type 1 or 2, or press enter for default):');
>>>>>>> 4c7139ce
  final answer = await askForInt();
  switch (answer) {
    case '1':
    case '':
<<<<<<< HEAD
      print('Okay, will keep original extension');
      return false;
    case '2':
      print('Okay, will change to mp4!');
      return true;
    default:
      error('Invalid answer - try again');
      return askTransformPixelMP();
=======
      print('Okay, will not change creation time');
      return false;
    case '2':
      print('Okay, will update creation time at the end of the prorgam!');
      return true;
    default:
      error('Invalid answer - try again');
      return askChangeCreationTime();
>>>>>>> 4c7139ce
  }
}

/// Checks free space on disk and notifies user accordingly
@Deprecated('Interactive unzipping is suspended for now!')
Future<void> freeSpaceNotice(int required, Directory dir) async {
  final freeSpace = await getDiskFree(dir.path);
  if (freeSpace == null) {
    print(
      'Note: everything will take ~${filesize(required)} of disk space - '
      'make sure you have that available on ${dir.path} - otherwise, '
      'Ctrl-C to exit, and make some free space!\n'
      'Or: unzip manually, remove the zips and use gpth with cmd options',
    );
  } else if (freeSpace < required) {
    print(
      '!!! WARNING !!!\n'
      'Whole process requires ${filesize(required)} of space, but you '
      'only have ${filesize(freeSpace)} available on ${dir.path} - \n'
      'Go make some free space!\n'
      '(Or: unzip manually, remove the zips, and use gpth with cmd options)',
    );
    quit(69);
  } else {
    print(
      '(Note: everything will take ~${filesize(required)} of disk space - '
      'you have ${filesize(freeSpace)} free so should be fine :)',
    );
  }
  await sleep(3);
  pressEnterToContinue();
}

/// Unzips all zips to given folder (creates it if needed)
@Deprecated('Interactive unzipping is suspended for now!')
Future<void> unzip(List<File> zips, Directory dir) async {
  throw UnimplementedError();
  // if (await dir.exists()) await dir.delete(recursive: true);
  // await dir.create(recursive: true);
  // print('gpth will now unzip all of that, process it and put everything in '
  //     'the output folder :)');
  // await sleep(1);
  // for (final zip in zips) {
  //   print('Unzipping ${p.basename(zip.path)}...');
  //   try {
  //     await extractFileToDisk(zip.path, dir.path, asyncWrite: true);
  //   } on PathNotFoundException catch (e) {
  //     error('Error while unzipping $zip :(\n$e');
  //     error('');
  //     error('===== This is a known issue ! =====');
  //     error("Looks like unzipping doesn't want to work :(");
  //     error(
  //         "You will have to unzip manually - see 'Running manually' section in README");
  //     error('');
  //     error(
  //         'https://github.com/TheLastGimbus/GooglePhotosTakeoutHelper#running-manually-with-cmd');
  //     error('');
  //     error('===== Sorry for inconvenience =====');
  //   } catch (e) {
  //     error('Error while unzipping $zip :(\n$e');
  //     quit(69);
  //   }
  // }
}<|MERGE_RESOLUTION|>--- conflicted
+++ resolved
@@ -268,7 +268,6 @@
   }
 }
 
-<<<<<<< HEAD
 Future<bool> askTransformPixelMP() async {
   print('Pixel Motion Pictures are saved with the .MP or .MV '
       'extensions. Do you want to change them to .mp4 '
@@ -276,7 +275,21 @@
   print('[1] (default) - no, keep original extension');
   print('[2] - yes, change extension to .mp4');
   print('(Type 1 or 2 or press enter for default):');
-=======
+  final answer = await askForInt();
+  switch (answer) {
+    case '1':
+    case '':
+      print('Okay, will keep original extension');
+      return false;
+    case '2':
+      print('Okay, will change to mp4!');
+      return true;
+    default:
+      error('Invalid answer - try again');
+      return askTransformPixelMP();
+  }
+}
+
 Future<bool> askChangeCreationTime() async {
   print('This program fixes file "modified times". '
       'Due to language limitations, creation times remain unchanged. '
@@ -286,21 +299,10 @@
   print('[1] (Default) - No, don\'t update creation time');
   print('[2] - Yes, update creation time to match modified time');
   print('(Type 1 or 2, or press enter for default):');
->>>>>>> 4c7139ce
   final answer = await askForInt();
   switch (answer) {
     case '1':
     case '':
-<<<<<<< HEAD
-      print('Okay, will keep original extension');
-      return false;
-    case '2':
-      print('Okay, will change to mp4!');
-      return true;
-    default:
-      error('Invalid answer - try again');
-      return askTransformPixelMP();
-=======
       print('Okay, will not change creation time');
       return false;
     case '2':
@@ -309,7 +311,6 @@
     default:
       error('Invalid answer - try again');
       return askChangeCreationTime();
->>>>>>> 4c7139ce
   }
 }
 
