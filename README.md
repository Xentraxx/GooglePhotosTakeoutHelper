--- conflicted
+++ resolved
@@ -231,23 +231,14 @@
 
 ### Metadata & Processing
 
-<<<<<<< HEAD
-| Argument                 | Description                                          |
-|--------------------------|------------------------------------------------------|
-| `--write-exif`           | Write GPS coordinates and dates to EXIF metadata     |
-| `--modify-json`          | Fix JSON files with "supplemental-metadata" suffix   |
-| `--transform-pixel-mp`   | Convert Pixel Motion Photos (.MP/.MV) to .mp4        |
-| `--guess-from-name`      | Extract dates from filenames (enabled by default)    |
-=======
 | Argument | Description |
 |----------|-------------|
 | `--write-exif` | Write GPS coordinates and dates to EXIF metadata (enabled by default) |
 | `--modify-json` | Fix JSON files with "supplemental-metadata" suffix (enabled by default) |
 | `--transform-pixel-mp` | Convert Pixel Motion Photos (.MP/.MV) to .mp4 |
 | `--guess-from-name` | Extract dates from filenames (enabled by default) |
->>>>>>> edb482b2
 | `--update-creation-time` | Sync creation time with modified time (Windows only) |
-| `--limit-filesize`       | Skip files larger than 64MB (for low-RAM systems)    |
+| `--limit-filesize` | Skip files larger than 64MB (for low-RAM systems) |
 
 ### Invalid extensions
 
