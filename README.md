# Google Photos Takeout Helper 📸

[![AUR](https://img.shields.io/aur/version/gpth-bin?logo=arch-linux)](https://aur.archlinux.org/packages/gpth-bin)
[![Downloads](https://img.shields.io/github/downloads/TheLastGimbus/GooglePhotosTakeoutHelper/total?label=downloads)](https://github.com/TheLastGimbus/GooglePhotosTakeoutHelper/releases/)
[![Issues](https://img.shields.io/github/issues-closed/TheLastGimbus/GooglePhotosTakeoutHelper?label=resolved%20issues)](https://github.com/TheLastGimbus/GooglePhotosTakeoutHelper/issues)

Transform your chaotic Google Photos Takeout into organized photo libraries with proper dates, albums, and metadata.

<<<<<<< HEAD
## Important Note
I will only sporadically look at issues and pull requests and will only fix critical bugs.
The last release here should be stable enough for the average user, but it has some known issues.
Lucky for you, @jaimetur is also helping very actively and is driving the project further (Thank you!).
Please strongly consider using the prerelease version https://github.com/Xentraxx/GooglePhotosTakeoutHelper/releases/tag/v5.0.5 by jaimetur.
It has many feature additions and bug fixes implemented and I only want to wait for more feedback before merging it into master.
Please note that the README.md of this project already reflects the features and flags of v5.0.5 for the convenience of users which don't know how to switch the branch to see the correct README.
Please give the prerelease a thumbs up if everything has worked well for you and report any issues here.

=======
>>>>>>> 2cb447b6
**Acknowledgment**: This project is based on the original work by [TheLastGimbus](https://github.com/TheLastGimbus/GooglePhotosTakeoutHelper). We are grateful for their foundational contributions to the Google Photos Takeout ecosystem.
Also thank you to @jaimetur for your significant contributions to this fork!

## What This Tool Does

When you export photos from Google Photos using [Google Takeout](https://takeout.google.com/), you get a mess of folders with weird `.json` files and broken timestamps. This tool:

- ✅ **Organizes photos chronologically** with correct dates
- ✅ **Restores album structure** with multiple handling options
- ✅ **Fixes timestamps** from JSON metadata and EXIF data
- ✅ **Writes GPS coordinates and timestamps** back to media files (requires ExifTool for non-JPEG formats)
- ✅ **Removes duplicates** automatically
- ✅ **Handles special formats** (HEIC, Motion Photos, etc.)
- ✅ **Fixes mismatches of file name and mime type** if google photos renamed e.g. a .heic to .jpeg (but mime type remains heic) we can fix this mismatch

## Installation & Setup

### 1. Download GPTH

Download the latest executable from [releases](https://github.com/Xentraxx/GooglePhotosTakeoutHelper/releases)

**Package Managers:**
- **Arch Linux**: `yay -S gpth-bin` (Maintained by TheLastGimbus, so this does not work with my fork. Just kept it here in case he merges my fork into the original project)

**Building from Source:**
```bash
git clone https://github.com/Xentraxx/GooglePhotosTakeoutHelper.git
cd GooglePhotosTakeoutHelper
dart pub get
dart compile exe bin/gpth.dart -o gpth
```

### 2. Install Prerequisites

**ExifTool** (required for metadata handling):

- **Windows**: Download from [exiftool.org](https://exiftool.org/) and rename `exiftool(-k).exe` to `exiftool.exe`
  - Place `exiftool.exe` in your system PATH, or
  - Place `exiftool.exe` in the same folder as `gpth.exe`
  ```bash
  # Or with Chocolatey (automatically adds to PATH):
  choco install exiftool
  ```
- **Mac**: 
  ```bash
  brew install exiftool
  ```
  - Or download from [exiftool.org](https://exiftool.org/) and place `exiftool` in PATH or same folder as `gpth`
- **Linux**: 
  ```bash
  sudo apt install libimage-exiftool-perl
  ```
  - Or download from [exiftool.org](https://exiftool.org/) and place `exiftool` in PATH or same folder as `gpth`

**Note**: If ExifTool is not found in PATH or the same directory as GPTH, the tool will fall back to basic EXIF reading with limited format support. EXIF writing for non-JPEG formats requires ExifTool.

## Quick Start

### 1. Get Your Photos from Google Takeout

1. Go to [Google Takeout](https://takeout.google.com/takeout/custom/photos)
2. Deselect all, then select only **Google Photos**
3. Download all ZIP files

<!--suppress ALL -->
<img width="75%" alt="gpth usage image tutorial" src="https://github.com/TheLastGimbus/GooglePhotosTakeoutHelper/assets/40139196/8e85f58c-9958-466a-a176-51af85bb73dd">

### 2. Choose Your Extraction Method

GPTH now supports automatic extraction directly from ZIP files:

#### Option A: Automatic ZIP Processing (Recommended)
1. Keep your ZIP files from Google Takeout
2. When running GPTH in interactive mode, select "Select ZIP files from Google Takeout"
3. GPTH will automatically extract, merge, and process all files
4. Original ZIP files are preserved; temporary extracted files are cleaned up automatically

The automatic ZIP processing is recommended for most users as it:
- Reduces manual work and potential errors
- Ensures proper file merging across multiple ZIP files
- Automatically cleans up temporary files

The biggest downside is, that you need the processing power to extract on the device you run gpth. If this is an issue, choose manual extraction.

#### Option B: Manual Extraction (Traditional)
1. Unzip all files manually
2. Merge them so you have one unified "Takeout" folder
3. When running GPTH, select "Use already extracted folder"

<img width="75%" alt="Unzip image tutorial" src="https://user-images.githubusercontent.com/40139196/229361367-b9803ab9-2724-4ddf-9af5-4df507e02dfe.png">

**⚠️ Note that the files will be moved from the input folder during processing, so keep the original ZIPs as backup!**

### 3. Run GPTH

**Interactive Mode** (recommended for beginners):
- Windows: Double-click `gpth.exe`
- Mac/Linux: Run `./gpth-macos` or `./gpth-linux` in terminal

Follow the prompts to select input/output folders and options

## Album Handling Options

GPTH offers several ways to handle your Google Photos albums:

### 1. 🔗 Shortcut (Recommended)
**What it does:** Creates symbolic links from album folders to files in `ALL_PHOTOS`. The original files are moved to `ALL_PHOTOS`, and symlinks are created in album folders.

**Advantages:**
- Saves maximum disk space (no duplicate files)
- Maintains album organization
- Fast processing
- Better compatibility with cloud services and file type detection
- Works across all platforms (Windows, Mac, Linux)

**Disadvantages:**
- Requires symbolic link support (most modern systems support this)
- Some older applications may not follow symlinks properly

**Best for:** Most users who want space efficiency and better compatibility with modern applications and cloud services.

### 2. 🔄 Reverse Shortcut
**What it does:** The opposite of shortcut mode. Files remain in their original album folders, and shortcuts are created in `ALL_PHOTOS` pointing to the album locations.

**Advantages:**
- Preserves album-centric organization
- Original files stay in their natural album context
- Good for users who primarily browse by albums

**Disadvantages:**
- `ALL_PHOTOS` becomes dependent on album folders
- If a photo is in multiple albums, only one copy exists (in first album found)
- Shortcuts in `ALL_PHOTOS` may break if album folders are moved

**Best for:** Users who primarily organize and browse photos by albums rather than chronologically.

### 3. 📁 Duplicate Copy
**What it does:** Creates actual file copies in both `ALL_PHOTOS` and album folders. Each photo appears as a separate physical file in every location.

**Advantages:**
- Works across all systems and applications
- Complete independence between folders
- Safe for moving/copying folders between devices
- Album photos remain accessible even if `ALL_PHOTOS` is deleted

**Disadvantages:**
- ⚠️ Uses significantly more disk space (multiplied by number of albums)
- Slower processing due to file copying
- Changes to one copy don't affect others

**Best for:** Users who need maximum compatibility, plan to share folders across different systems, or have plenty of disk space.

### 4. 📄 JSON
**What it does:** Creates a single `ALL_PHOTOS` folder with all files, plus an `albums-info.json` file containing metadata about which albums each file belonged to.

**Advantages:**
- Most space-efficient option
- Programmatically accessible album information
- Simple folder structure
- Perfect for developers or automated processing

**Disadvantages:**
- No visual album folders
- Requires custom software to utilize album information
- Not user-friendly for manual browsing

**Best for:** Developers, users migrating to photo management software that can read JSON metadata, or those who don't care about visual album organization.

### 5. ❌ Nothing
**What it does:** Doesn't create `Albums` folder. All photos from each album and from year folders are moved to `ALL_PHOTOS` with all files organized chronologically. All files are moved to `ALL_PHOTOS` regardless of their source location. If one file belong to more than 1 albums, then only 1 copy will be kept in `ALL_PHOTOS`

**Advantages:**
- Simplest processing
- Fastest execution
- Clean, single-folder result
- No complex album logic
- No data loss - all files are moved

**Disadvantages:**
- ⚠️ Completely loses album organization
- ⚠️ No way to recover album information later

**Best for:** Users who don't care about album organization and just want all photos in chronological order.

### 6. 🗑️ Ignore Albums
**What it does:** Ignores albums entirely and creates only `ALL_PHOTOS` with all files organized chronologically. All files in any Album folder is removed.

**Advantages:**
- Simplest processing
- Fastest execution
- Clean, single-folder result
- No data loss - all files are moved

**Disadvantages:**
- ⚠️ Completely loses album organization
- ⚠️ No way to recover album information later

**Best for:** Users who don't care about album organization and just want all photos in chronological order.


## Important Notes

> [!IMPORTANT]  
> - **File Movement:** GPTH moves files from the input to output directory to save space. Files are moved, not copied, which means the input directory structure will be modified as files are relocated.
> - **Album-Only Photos:** Some photos exist only in albums (not in year folders). GPTH handles these differently depending on the mode chosen.
> - **Duplicate Handling:** If a photo appears in multiple albums, the behavior varies by mode (shortcuts link to same file, duplicate-copy creates multiple copies, etc.).
> - ⚠️ **Special Folders:** Special folders (`Archive`, `Trash`, `Locked Folder`...) will be excluded from any album strategy and will be directly moved to output folder within `Special Folders` subfolder.
> 

## Command Line Usage

For automation, headless systems, or advanced users:

```bash
gpth --input "/path/to/takeout" --output "/path/to/organized" --albums "shortcut"
```

### Core Arguments

| Argument         | Description                                                                                   |
|------------------|-----------------------------------------------------------------------------------------------|
| `--input`, `-i`  | Input folder containing extracted Takeout or your unextracted zip files                       |
| `--output`, `-o` | Output folder for organized photos                                                            |
| `--albums`       | Album handling: `shortcut`, `duplicate-copy`, `reverse-shortcut`, `json`, `nothing`, `ignore` |
| `--keep-input`   | Work on a temporary sibling copy of --input (suffix _tmp), keeping the original untouched     |


### Organization Options

| Argument                  | Description                                                                                                                                          |
|---------------------------|------------------------------------------------------------------------------------------------------------------------------------------------------|
| `--divide-to-dates`       | Date-based folder structure for ALL_PHOTOS: `0`=one folder, `1`=by year, `2`=year/month, `3`=year/month/day (albums remain flattened) (default: `2`) |
| `--divide-partner-shared` | Separate partner shared media into a dedicated `PARTNER_SHARED` folder (works with date division)                                                    |
| `--skip-extras`           | Skip extra images like "-edited" versions                                                                                                            |
| `--keep-duplicates`       | Keeps all duplicates files found in `_Duplicates` subfolder within in output folder instead of remove them totally                                   |

### Metadata & Processing

| Argument                 | Description                                                                                                               |
|--------------------------|---------------------------------------------------------------------------------------------------------------------------|
| `--write-exif`           | Write GPS coordinates and dates to EXIF metadata (enabled by default)                                                     |
| `--transform-pixel-mp`   | Convert Pixel Motion Photos (.MP/.MV) to .mp4                                                                             |
| `--guess-from-name`      | Extract dates from filenames (enabled by default)                                                                         |
| `--update-creation-time` | Sync creation time with modified time (Windows only)                                                                      |
| `--limit-filesize`       | Skip files larger than 64MB (for low-RAM systems)                                                                         |
| `--json-dates`           | Provide a JSON dictionary with the dates per file to avoid reading it from EXIF when any file does not associated sidecar |

> The `--json-dates` argument should be a JSON dictionary that must have as key the full filepath (in unix format) and the value must be a dictionary with at least the key `oldestDate` which contains the date for the given filepath.  
>
> Example:
> ```
> {
>   "/data/2012-08-05_161346-EFFECTS.jpg": {
>     "OldestDate": "2012-08-05T00:00:00+02:00"
> 
>   },
>   "/data/2012-08-07_090832.JPG": {
>     "OldestDate": "2012-08-05T15:42:06+02:00"
> }
> ```

### Extension Fixing Modes

Google Photos has an option of 'data saving' which will compress images to JPEG format but retain the original filename extension. Additionally, some web-downloaded images may have incorrect extensions (e.g., a file named `.jpeg` may actually be `.heif` internally).

GPTH natively writes EXIF data to files with JPEG signatures, while other formats require ExifTool. Files with mismatched extensions can cause ExifTool to fail, so GPTH provides several extension fixing strategies.
<<<<<<< HEAD

You can configure extension fixing behavior with:

=======

You can configure extension fixing behavior with:

>>>>>>> 2cb447b6
| Argument                        | Description                                           | Technical Details                                                                                                                                                   | When to Use                                                                                                   |
|---------------------------------|-------------------------------------------------------|---------------------------------------------------------------------------------------------------------------------------------------------------------------------|---------------------------------------------------------------------------------------------------------------|
| `--fix-extensions=none`         | **Disable extension fixing entirely**                 | Files keep their original extensions regardless of content type. EXIF writing may fail for mismatched files.                                                        | When you're certain all extensions are correct, or when you want to preserve original filenames at all costs. |
| `--fix-extensions=standard`     | **Default: Fix extensions but skip TIFF-based files** | Renames files where extension doesn't match MIME type, but avoids TIFF-based formats (like RAW files from cameras) which are often misidentified by MIME detection. | **Recommended for most users**. Balances safety with effectiveness. Good for typical Google Photos exports.   |
| `--fix-extensions=conservative` | **Skip both TIFF-based and JPEG files**               | Most cautious approach - only fixes clearly incorrect extensions while avoiding both TIFF formats AND actual JPEG files to prevent any potential issues.            | When you have valuable photos and want maximum safety, or when you've had issues with previous modes.         |
| `--fix-extensions=solo`         | **Fix extensions then exit immediately**              | Performs extension fixing as a standalone operation without running the full GPTH processing pipeline. Useful for preprocessing files before the main operation.    | When you want to fix extensions first, then run GPTH again, or when integrating with other tools.             |

#### Why These Modes Exist

**The TIFF Problem**: Many RAW camera formats (CR2, NEF, ARW, etc.) are based on the TIFF specification internally. Standard MIME type detection often identifies these as `image/tiff`, which could cause the tool to rename `photo.CR2` to `photo.CR2.tiff`, potentially breaking camera software compatibility.

**The JPEG Complexity**: While JPEG files are generally safe to rename, the `conservative` mode provides an extra safety net for users who prefer minimal changes to their photo collections.

**ExifTool Dependencies**: When extensions don't match content, ExifTool operations fail. The extension fixing resolves this by ensuring filenames accurately reflect file content, enabling proper metadata writing.

**NOTE**: Some RAW formats are TIFF-based internally and contain TIFF headers - the extension fixing modes are designed to avoid incorrectly renaming these files.

#### Practical Examples

**Scenario 1: Google Photos Data Saver**
- Original file: `vacation_sunset.heic` (HEIC format from iPhone)
- Google Photos compresses it to JPEG but keeps name: `vacation_sunset.heic`
- File header shows: JPEG, Extension suggests: HEIC
- `standard` mode renames to: `vacation_sunset.heic.jpg`

**Scenario 2: Camera RAW File**
- Camera file: `DSC_0001.NEF` (Nikon RAW)
- MIME detection might identify as: TIFF (since NEF is TIFF-based)
- `standard` mode: **Skips** (protects RAW files)
- `conservative` mode: **Skips** (protects RAW files)
- `none` mode: **No change** (leaves as-is)

**Scenario 3: Web Download**
- Downloaded as: `image.png`
- Actually contains: JPEG data
- `standard` mode renames to: `image.png.jpg`
- `conservative` mode: **Skips** (avoids touching JPEG content)

### Other Options

| Argument           | Description                                              |
|--------------------|----------------------------------------------------------|
| `--interactive`    | Force interactive mode                                   |
| `--save-log`, `-l` | Save a log file into output folder (enabled by default)  |
| `--verbose`, `-v`  | Show detailed logging output                             |
| `--fix`            | Special mode: fix dates in any folder (not just Takeout) |
| `--help`, `-h`     | Show help and exit                                       |

### Example Commands

**Basic usage:**
```bash
gpth --input "~/Takeout" --output "~/Photos" --albums "shortcut"
```

**Move files with year folders:**
```bash
gpth --input "~/Takeout" --output "~/Photos" --divide-to-dates 1
```

**Full metadata processing:**
```bash
gpth --input "~/Takeout" --output "~/Photos" --transform-pixel-mp --albums "duplicate-copy"
```

**Separate partner shared media with date organization:**
```bash
gpth --input "~/Takeout" --output "~/Photos" --divide-partner-shared --divide-to-dates 1
```

**Fix dates in existing folder:**
```bash
gpth --fix "~/existing-photos"
```

## Features & Capabilities

### 📅 Date Extraction
GPTH uses multiple methods to determine correct photo dates:
1. **JSON metadata** (most accurate)
2. **EXIF data** from photo files
3. **Filename patterns** (Screenshot_20190919-053857.jpg, etc.)
4. **Aggressive matching** for difficult cases
5. **Folder year extraction** (Photos from 2005 → January 1, 2005)

### 🔍 Duplicate Detection
Removes identical files using content hashing, keeping the best copy (shortest filename, most metadata).

### 🌍 GPS Coordinates & Timestamps
Extracts location data and timestamps from JSON files and writes them to media file EXIF data for compatibility with photo viewers and other applications.

### 🎯 Smart File Handling
- **Motion Photos**: Pixel .MP/.MV files can be converted to .mp4
- **HEIC/RAW support**: Handles modern camera formats
- **Unicode filenames**: Properly handles international characters
- **Large files**: Optional size limits for resource-constrained systems

### 🤝 Partner Sharing Support
Separates partner shared media from personal uploads for better organization:
- **Automatic Detection**: Identifies partner shared photos from JSON metadata
- **Separate Folders**: Moves partner shared media to `PARTNER_SHARED` folder
- **Date Organization**: Applies same date division structure to partner shared content
- **Album Compatibility**: Works with all album handling modes

**Enable partner sharing separation:**
```bash
gpth --input "~/Takeout" --output "~/Photos" --divide-partner-shared
```

### 📁 Flexible Organization
- Multiple date-based folder structures
- Preserve or reorganize album structure
- Move files efficiently from input to organized output structure
- Group Special Folders (`Trash`, `Archive`, `Locked Folder`) into `Special Folder` directory
- Group Untitled Albums into `Untitled Albums` directory

### 🔄 Auto-Resume Capability
- The tool detects if a previous execution was interrupted, and if so, when running again over the same output folder, it tries to resume from the step where it was interrupted.
- For this function to work, the input and ouput folders should be the same as the previous execution.

> [!IMPORTANT]  
> - This feature only works if you maitain your input and output folder from previous execution and if the files in your input folder are not in Zip format.
> - If you used the flag `--keep-input` in your first execution, then for the resume to take effect you need to use as input folder the folder where your input was cloned (tipically with the same name as your input folder and a suffix like `_tmp`).

## Changelog
- Find the whole changelog file [here](CHANGELOG.md)

## Changelog
- Find the whole changelog file [here](CHANGELOG.md)

## Troubleshooting

### Common Issues

**"No photos found"**: Make sure you have a unified Takeout folder structure with "Photos from YYYY" folders.

**Permission errors**: Run with administrator/sudo privileges if moving files across drives.

**Memory issues**: Use `--limit-filesize` for systems with limited RAM.

**Encoding errors**: Some JSON files may have encoding issues; the tool handles most cases automatically.

### Platform-Specific Notes

**Windows**: Creation time updates require administrator privileges.

**macOS**: You may need to allow the executable in Security & Privacy settings.

**Linux**: Ensure ExifTool is installed for full functionality.

## After Migration

### Recommended Apps
- **[Immich](https://immich.app/)**: Self-hosted Google Photos alternative
- **[PhotoPrism](https://photoprism.org/)**: AI-powered photo management
- **[Syncthing](https://syncthing.net/)**: Sync photos across devices while preserving dates

### Android Users
Standard file managers reset photo dates when moving files. Use **Simple Gallery** to preserve timestamps.

## 📈 Star History
<a href="https://www.star-history.com/#Xentraxx/GooglePhotosTakeoutHelper&Date">
 <picture>
   <source media="(prefers-color-scheme: dark)" srcset="https://api.star-history.com/svg?repos=Xentraxx/GooglePhotosTakeoutHelper&type=Date&theme=dark" />
   <source media="(prefers-color-scheme: light)" srcset="https://api.star-history.com/svg?repos=Xentraxx/GooglePhotosTakeoutHelper&type=Date" />
   <img alt="Star History Chart" src="https://api.star-history.com/svg?repos=Xentraxx/GooglePhotosTakeoutHelper&type=Date" />
 </picture>
</a>

## 👥 Contributors
<a href="https://github.com/Xentraxx/GooglePhotosTakeoutHelper/graphs/contributors">
  <img src="https://contrib.rocks/image?repo=Xentraxx/GooglePhotosTakeoutHelper" width="100%"/>
</a>

## Support This Project

If GPTH saved you time and frustration, consider supporting development:

[![PayPal](https://img.shields.io/badge/Donate-PayPal-blue.svg?logo=paypal&style=for-the-badge)](https://www.paypal.me/TheLastGimbus)
[![Ko-fi](https://ko-fi.com/img/githubbutton_sm.svg)](https://ko-fi.com/A0A6HO71P)
[![Liberapay](https://liberapay.com/assets/widgets/donate.svg)](https://liberapay.com/TheLastGimbus/donate)

## Related Projects

- **[PhotoMigrator](https://github.com/jaimetur/PhotoMigrator)**: Complete Migratin tool that uses GPTH 4.x.x, and has been designed to Interact and Manage different Photos Cloud services. Allow users to do an Automatic Migration from one Photo Cloud service to other or from one account to a new account of the same Photo Cloud service.
- **[Google Keep Exporter](https://github.com/vHanda/google-keep-exporter)**: Export Google Keep notes to Markdown

---

**Note**: This tool moves files by default to avoid using extra disk space. Always keep backups of your original Takeout files!<|MERGE_RESOLUTION|>--- conflicted
+++ resolved
@@ -6,18 +6,6 @@
 
 Transform your chaotic Google Photos Takeout into organized photo libraries with proper dates, albums, and metadata.
 
-<<<<<<< HEAD
-## Important Note
-I will only sporadically look at issues and pull requests and will only fix critical bugs.
-The last release here should be stable enough for the average user, but it has some known issues.
-Lucky for you, @jaimetur is also helping very actively and is driving the project further (Thank you!).
-Please strongly consider using the prerelease version https://github.com/Xentraxx/GooglePhotosTakeoutHelper/releases/tag/v5.0.5 by jaimetur.
-It has many feature additions and bug fixes implemented and I only want to wait for more feedback before merging it into master.
-Please note that the README.md of this project already reflects the features and flags of v5.0.5 for the convenience of users which don't know how to switch the branch to see the correct README.
-Please give the prerelease a thumbs up if everything has worked well for you and report any issues here.
-
-=======
->>>>>>> 2cb447b6
 **Acknowledgment**: This project is based on the original work by [TheLastGimbus](https://github.com/TheLastGimbus/GooglePhotosTakeoutHelper). We are grateful for their foundational contributions to the Google Photos Takeout ecosystem.
 Also thank you to @jaimetur for your significant contributions to this fork!
 
@@ -284,15 +272,9 @@
 Google Photos has an option of 'data saving' which will compress images to JPEG format but retain the original filename extension. Additionally, some web-downloaded images may have incorrect extensions (e.g., a file named `.jpeg` may actually be `.heif` internally).
 
 GPTH natively writes EXIF data to files with JPEG signatures, while other formats require ExifTool. Files with mismatched extensions can cause ExifTool to fail, so GPTH provides several extension fixing strategies.
-<<<<<<< HEAD
 
 You can configure extension fixing behavior with:
 
-=======
-
-You can configure extension fixing behavior with:
-
->>>>>>> 2cb447b6
 | Argument                        | Description                                           | Technical Details                                                                                                                                                   | When to Use                                                                                                   |
 |---------------------------------|-------------------------------------------------------|---------------------------------------------------------------------------------------------------------------------------------------------------------------------|---------------------------------------------------------------------------------------------------------------|
 | `--fix-extensions=none`         | **Disable extension fixing entirely**                 | Files keep their original extensions regardless of content type. EXIF writing may fail for mismatched files.                                                        | When you're certain all extensions are correct, or when you want to preserve original filenames at all costs. |
@@ -416,9 +398,6 @@
 > [!IMPORTANT]  
 > - This feature only works if you maitain your input and output folder from previous execution and if the files in your input folder are not in Zip format.
 > - If you used the flag `--keep-input` in your first execution, then for the resume to take effect you need to use as input folder the folder where your input was cloned (tipically with the same name as your input folder and a suffix like `_tmp`).
-
-## Changelog
-- Find the whole changelog file [here](CHANGELOG.md)
 
 ## Changelog
 - Find the whole changelog file [here](CHANGELOG.md)
